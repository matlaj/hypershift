--- conflicted
+++ resolved
@@ -28,8 +28,6 @@
 
         {{ safe (renderComments .CommentLines) }}
 
-<<<<<<< HEAD
-=======
         {{- if and (eq .Type.Kind "Alias") (eq .Type.Name.Package "github.com/openshift/hypershift/api/v1alpha1") }}
           {{- with (constantsOfType .Type) }}
             <p>
@@ -42,7 +40,6 @@
           {{- end }}
         {{- end }}
 
->>>>>>> 1df13b9c
     {{ if and (eq (.Type.Name.Name) "ObjectMeta") }}
         Refer to the Kubernetes API documentation for the fields of the
         <code>metadata</code> field.
